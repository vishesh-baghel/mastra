--- conflicted
+++ resolved
@@ -1,8 +1,5 @@
 export * from './document';
 export * from './pg';
 export * from './pinecone';
-<<<<<<< HEAD
 export * from './astra-db';
-=======
-export * from './qdrant';
->>>>>>> 92fe74de
+export * from './qdrant';