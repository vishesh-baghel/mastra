import { describe, expect, it, jest } from '@jest/globals';
import { z } from 'zod';

import { createLogger } from '../logger';
import { createSync } from '../sync';
import { createTool } from '../tools';

import { Step } from './step';
import { Workflow } from './workflow';

describe('Workflow', () => {
  describe('Basic Workflow Execution', () => {
    it('should execute a single step workflow successfully', async () => {
      const execute = jest.fn<any>().mockResolvedValue({ result: 'success' });
      const step1 = new Step({ id: 'step1', execute });

      const workflow = new Workflow({
        name: 'test-workflow',
      });

      workflow.step(step1).commit();

      const result = await workflow.execute();

      expect(execute).toHaveBeenCalled();
      expect(result.results['step1']).toEqual({
        status: 'success',
        payload: { result: 'success' },
      });
    });

    it('should execute multiple steps in parallel', async () => {
      const step1Action = jest.fn<any>().mockImplementation(async () => {
        return { value: 'step1' };
      });
      const step2Action = jest.fn<any>().mockImplementation(async () => {
        return { value: 'step2' };
      });

      const step1 = new Step({ id: 'step1', execute: step1Action });
      const step2 = new Step({ id: 'step2', execute: step2Action });

      const workflow = new Workflow({
        name: 'test-workflow',
      });

      workflow.step(step1).step(step2).commit();

      const result = await workflow.execute();

      expect(step1Action).toHaveBeenCalled();
      expect(step2Action).toHaveBeenCalled();
      expect(result.results).toEqual({
        step1: { status: 'success', payload: { value: 'step1' } },
        step2: { status: 'success', payload: { value: 'step2' } },
      });
    });

    it('should execute steps sequentially', async () => {
      const executionOrder: string[] = [];

      const step1Action = jest.fn<any>().mockImplementation(async () => {
        executionOrder.push('step1');
        return { value: 'step1' };
      });
      const step2Action = jest.fn<any>().mockImplementation(async () => {
        executionOrder.push('step2');
        return { value: 'step2' };
      });

      const step1 = new Step({ id: 'step1', execute: step1Action });
      const step2 = new Step({ id: 'step2', execute: step2Action });

      const workflow = new Workflow({
        name: 'test-workflow',
      });

      workflow.step(step1).then(step2).commit();

      const result = await workflow.execute();

      expect(executionOrder).toEqual(['step1', 'step2']);
      expect(result.results).toEqual({
        step1: { status: 'success', payload: { value: 'step1' } },
        step2: { status: 'success', payload: { value: 'step2' } },
      });
    });
  });

  describe('Dependency Conditions', () => {
    it('should follow conditional dependencies', async () => {
      const step1Action = jest.fn<any>().mockImplementation(() => {
        console.log('step1Action');
        return Promise.resolve({ status: 'success' });
      });
      const step2Action = jest.fn<any>().mockImplementation(() => {
        console.log('step2Action');
        return Promise.resolve({ result: 'step2' });
      });
      const step3Action = jest.fn<any>().mockImplementation(() => {
        console.log('step3Action');
        return Promise.resolve({ result: 'step3' });
      });

      const step1 = new Step({
        id: 'step1',
        execute: step1Action,
        outputSchema: z.object({ status: z.string() }),
      });
      const step2 = new Step({
        id: 'step2',
        execute: step2Action,
      });
      const step3 = new Step({ id: 'step3', execute: step3Action });

      const workflow = new Workflow({
        name: 'test-workflow',
      });

      workflow
        .step(step1)
        .then(step2, {
          when: {
            ref: { step: step1, path: 'status' },
            query: { $eq: 'success' },
          },
        })
        .then(step3, {
          when: {
            ref: { step: step1, path: 'status' },
            query: { $eq: 'failed' },
          },
        })
        .commit();

      const result = await workflow.execute();

      expect(step1Action).toHaveBeenCalled();
      expect(step2Action).toHaveBeenCalled();
      expect(step3Action).not.toHaveBeenCalled();
      expect(result.results).toEqual({
        step1: { status: 'success', payload: { status: 'success' } },
        step2: { status: 'success', payload: { result: 'step2' } },
        step3: { status: 'failed', error: 'Step:step3 condition check failed' },
      });
    });

    it('should handle failing dependencies', async () => {
      const step1Action = jest.fn<any>().mockRejectedValue(new Error('Failed'));
      const step2Action = jest.fn<any>();

      const step1 = new Step({ id: 'step1', execute: step1Action });
      const step2 = new Step({ id: 'step2', execute: step2Action });

      const workflow = new Workflow({
        name: 'test-workflow',
      });

      workflow.step(step1).then(step2).commit();

      const result = await workflow.execute().catch(err => err);

      expect(step1Action).toHaveBeenCalled();
      expect(step2Action).not.toHaveBeenCalled();
      expect(result.results).toEqual({
        step1: { status: 'failed', error: 'Failed' },
      });
    });

    it('should support custom condition functions', async () => {
      const step1Action = jest.fn<any>().mockResolvedValue({ count: 5 });
      const step2Action = jest.fn<any>();

      const step1 = new Step({
        id: 'step1',
        execute: step1Action,
        outputSchema: z.object({ count: z.number() }),
      });
      const step2 = new Step({ id: 'step2', execute: step2Action });

      const workflow = new Workflow({
        name: 'test-workflow',
      });

      workflow
        .step(step1)
        .then(step2, {
          when: async ({ context }) => {
            const step1Result = context.stepResults.step1;
            return step1Result && step1Result.status === 'success' && step1Result.payload.count > 3;
          },
        })
        .commit();

      const result = await workflow.execute();

      expect(step2Action).toHaveBeenCalled();
      expect(result.results.step1).toEqual({
        status: 'success',
        payload: { count: 5 },
      });
      expect(result.results.step2).toEqual({
        status: 'success',
        payload: undefined,
      });
    });
  });

  describe('Variable Resolution', () => {
<<<<<<< HEAD
    it('should resolve  trigger data', async () => {
=======
    it('should resolve trigger data', async () => {
>>>>>>> 3a90864a
      const execute = jest.fn<any>().mockResolvedValue({ result: 'success' });
      const triggerSchema = z.object({
        inputData: z.string(),
      });

      const step1 = new Step({ id: 'step1', execute });

      const workflow = new Workflow({
        name: 'test-workflow',
        triggerSchema,
      });

      workflow.step(step1).commit();

      const results = await workflow.execute({
        triggerData: { inputData: 'test-input' },
      });

<<<<<<< HEAD
      expect(execute).toHaveBeenCalledWith({
        context: { inputData: 'test-input', stepResults: {} },
=======
      const baseContext = {
        attempts: { step1: 3 },
        payload: {},
        stepResults: {},
        triggerData: { inputData: 'test-input' },
      };

      expect(execute).toHaveBeenCalledWith({
        context: {
          ...baseContext,
          payload: {},
        },
>>>>>>> 3a90864a
        runId: results.runId,
      });
    });

    it('should resolve variables from previous steps', async () => {
      const step1Action = jest.fn<any>().mockResolvedValue({
        nested: { value: 'step1-data' },
      });
      const step2Action = jest.fn<any>().mockResolvedValue({ result: 'success' });

      const step1 = new Step({
        id: 'step1',
        execute: step1Action,
        outputSchema: z.object({ nested: z.object({ value: z.string() }) }),
      });
      const step2 = new Step({
        id: 'step2',
        execute: step2Action,
        inputSchema: z.object({ previousValue: z.string() }),
      });

      const workflow = new Workflow({
        name: 'test-workflow',
      });

      workflow
        .step(step1)
        .then(step2, {
          variables: {
            previousValue: { step: step1, path: 'nested.value' },
          },
        })
        .commit();

      const results = await workflow.execute();

      const baseContext = {
        attempts: { step1: 3, step2: 3 },
        payload: {},
        stepResults: {},
        triggerData: {},
      };

      expect(step2Action).toHaveBeenCalledWith({
        context: {
          ...baseContext,
          payload: {
            previousValue: 'step1-data',
          },
          stepResults: {
            step1: {
              payload: {
                nested: {
                  value: 'step1-data',
                },
              },
              status: 'success',
            },
          },
        },
        runId: results.runId,
      });
    });
  });

  describe('Error Handling', () => {
    it('should handle step execution errors', async () => {
      const error = new Error('Step execution failed');
      const failingAction = jest.fn<any>().mockRejectedValue(error);

      const step1 = new Step({ id: 'step1', execute: failingAction });

      const workflow = new Workflow({
        name: 'test-workflow',
      });

      workflow.step(step1).commit();

      await expect(workflow.execute()).resolves.toEqual({
        results: {
          step1: {
            error: 'Step execution failed',
            status: 'failed',
          },
        },
        runId: expect.any(String),
        triggerData: undefined,
      });
    });

    it('should handle variable resolution errors', async () => {
      const step1 = new Step({
        id: 'step1',
        execute: jest.fn<any>().mockResolvedValue({ data: 'success' }),
        outputSchema: z.object({ data: z.string() }),
      });
      const step2 = new Step({ id: 'step2', execute: jest.fn<any>() });

      const workflow = new Workflow({
        name: 'test-workflow',
      });

      workflow
        .step(step1)
        .then(step2, {
          variables: {
            data: { step: step1, path: 'data' },
          },
        })
        .commit();

      await expect(workflow.execute()).resolves.toEqual({
        results: {
          step1: {
            status: 'success',
            payload: {
              data: 'success',
            },
          },
          step2: {
            payload: undefined,
            status: 'success',
          },
        },
        runId: expect.any(String),
        triggerData: undefined,
      });
    });
  });

  describe('Complex Conditions', () => {
    it('should handle nested AND/OR conditions', async () => {
      const step1Action = jest.fn<any>().mockResolvedValue({
        status: 'partial',
        score: 75,
        flags: { isValid: true },
      });
      const step2Action = jest.fn<any>().mockResolvedValue({ result: 'step2' });
      const step3Action = jest.fn<any>().mockResolvedValue({ result: 'step3' });

      const step1 = new Step({
        id: 'step1',
        execute: step1Action,
        outputSchema: z.object({
          status: z.string(),
          score: z.number(),
          flags: z.object({ isValid: z.boolean() }),
        }),
      });
      const step2 = new Step({
        id: 'step2',
        execute: step2Action,
        outputSchema: z.object({ result: z.string() }),
      });
      const step3 = new Step({ id: 'step3', execute: step3Action });

      const workflow = new Workflow({
        name: 'test-workflow',
      });

      workflow
        .step(step1)
        .then(step2, {
          when: {
            and: [
              {
                or: [
                  {
                    ref: { step: step1, path: 'status' },
                    query: { $eq: 'success' },
                  },
                  {
                    and: [
                      {
                        ref: { step: step1, path: 'status' },
                        query: { $eq: 'partial' },
                      },
                      {
                        ref: { step: step1, path: 'score' },
                        query: { $gte: 70 },
                      },
                    ],
                  },
                ],
              },
              {
                ref: { step: step1, path: 'flags.isValid' },
                query: { $eq: true },
              },
            ],
          },
        })
        .then(step3, {
          when: {
            or: [
              {
                ref: { step: step1, path: 'status' },
                query: { $eq: 'failed' },
              },
              {
                ref: { step: step1, path: 'score' },
                query: { $lt: 70 },
              },
            ],
          },
        })
        .commit();

      const result = await workflow.execute();

      expect(step2Action).toHaveBeenCalled();
      expect(step3Action).not.toHaveBeenCalled();
      expect(result.results.step2).toEqual({ status: 'success', payload: { result: 'step2' } });
    });
  });

  describe('Schema Validation', () => {
    it('should validate trigger data against schema', async () => {
      const triggerSchema = z.object({
        required: z.string(),
        nested: z.object({
          value: z.number(),
        }),
      });

      const step1 = new Step({
        id: 'step1',
        execute: jest.fn<any>().mockResolvedValue({ result: 'success' }),
      });

      const workflow = new Workflow({
        name: 'test-workflow',
        triggerSchema,
      });

      workflow.step(step1).commit();

      // Should fail validation
      await expect(
        workflow.execute({
          triggerData: {
            required: 'test',
            // @ts-expect-error
            nested: { value: 'not-a-number' },
          },
        }),
      ).rejects.toThrow();

      // Should pass validation
      await workflow.execute({
        triggerData: {
          required: 'test',
          nested: { value: 42 },
        },
      });
    });
  });

  describe('Action Context', () => {
    it('should pass the correct context to the action', async () => {
      const action1 = jest.fn<any>().mockResolvedValue({ result: 'success1' });
      const action2 = jest.fn<any>().mockResolvedValue({ result: 'success2' });
      const action3 = jest.fn<any>().mockResolvedValue({ result: 'success3' });
      const action4 = jest.fn<any>().mockResolvedValue({ result: 'success4' });
      const action5 = jest.fn<any>().mockResolvedValue({ result: 'success5' });

      const step1 = new Step({ id: 'step1', execute: action1 });
<<<<<<< HEAD
      const step2 = new Step({ id: 'step2', execute: action2 });
      const step3 = new Step({ id: 'step3', execute: action3 });
      const step4 = new Step({ id: 'step4', execute: action4 });
      const step5 = new Step({ id: 'step5', execute: action5 });
=======
      const step2 = new Step({ id: 'step2', execute: action2, payload: { name: 'Dero Israel' } });
      const step3 = new Step({ id: 'step3', execute: action3 });
      const step4 = new Step({ id: 'step4', execute: action4 });
      const step5 = new Step({ id: 'step5', execute: action5 });

      const baseContext = {
        attempts: { step1: 3, step2: 3, step3: 3, step4: 3, step5: 3 },
        payload: {},
        stepResults: {},
        triggerData: {},
      };
>>>>>>> 3a90864a

      const workflow = new Workflow({
        name: 'test-workflow',
      });

      workflow.step(step1).then(step2).then(step3).step(step4).then(step5).commit();

      await workflow.execute();

      expect(action1).toHaveBeenCalledWith({
        context: {
          ...baseContext,
        },
        runId: expect.any(String),
      });
      expect(action2).toHaveBeenCalledWith({
        context: {
          ...baseContext,
          stepResults: {
            step1: { status: 'success', payload: { result: 'success1' } },
            step4: { status: 'success', payload: { result: 'success4' } },
          },
          payload: { name: 'Dero Israel' },
        },
        runId: expect.any(String),
      });
      expect(action3).toHaveBeenCalledWith({
        context: {
          ...baseContext,
          stepResults: {
            step1: { status: 'success', payload: { result: 'success1' } },
            step2: { status: 'success', payload: { result: 'success2' } },
            step4: { status: 'success', payload: { result: 'success4' } },
            step5: { status: 'success', payload: { result: 'success5' } },
          },
        },
        runId: expect.any(String),
      });
      expect(action5).toHaveBeenCalledWith({
        context: {
          ...baseContext,
          stepResults: {
            step1: { status: 'success', payload: { result: 'success1' } },
            step4: { status: 'success', payload: { result: 'success4' } },
          },
        },
        runId: expect.any(String),
      });
    });
  });

  describe('Subscribers (.after)', () => {
    it('should spawn subscribers for each step', async () => {
      const step1Action = jest.fn<any>().mockResolvedValue({ result: 'success1' });
      const step2Action = jest.fn<any>().mockResolvedValue({ result: 'success2' });
      const step3Action = jest.fn<any>().mockResolvedValue({ result: 'success3' });
      const step4Action = jest.fn<any>().mockResolvedValue({ result: 'success4' });
      const step5Action = jest.fn<any>().mockResolvedValue({ result: 'success5' });

      const step1 = new Step({ id: 'step1', execute: step1Action });
      const step2 = new Step({ id: 'step2', execute: step2Action });
      const step3 = new Step({ id: 'step3', execute: step3Action });
      const step4 = new Step({ id: 'step4', execute: step4Action });
      const step5 = new Step({ id: 'step5', execute: step5Action });
      const workflow = new Workflow({ name: 'test-workflow', logger: createLogger({ type: 'CONSOLE' }) });
      workflow.step(step1).then(step2).then(step5).after(step1).step(step3).then(step4).then(step5).commit();

      const result = await workflow.execute();

      expect(step1Action).toHaveBeenCalled();
      expect(step2Action).toHaveBeenCalled();
      expect(step3Action).toHaveBeenCalled();
      expect(step4Action).toHaveBeenCalled();
      expect(step5Action).toHaveBeenCalledTimes(2);
      expect(result.results.step1).toEqual({ status: 'success', payload: { result: 'success1' } });
      expect(result.results.step2).toEqual({ status: 'success', payload: { result: 'success2' } });
      expect(result.results.step3).toEqual({ status: 'success', payload: { result: 'success3' } });
      expect(result.results.step4).toEqual({ status: 'success', payload: { result: 'success4' } });
      expect(result.results.step5).toEqual({ status: 'success', payload: { result: 'success5' } });
    });

    it('should conditionally run subscribers', async () => {
      const step1Action = jest.fn<any>().mockResolvedValue({ result: 'success1' });
      const step2Action = jest.fn<any>().mockResolvedValue({ result: 'success2' });
      const step3Action = jest.fn<any>().mockResolvedValue({ result: 'success3' });
      const step4Action = jest.fn<any>().mockResolvedValue({ result: 'success4' });
      const step5Action = jest.fn<any>().mockResolvedValue({ result: 'success5' });

      const step1 = new Step({ id: 'step1', execute: step1Action, outputSchema: z.object({ status: z.string() }) });
      const step2 = new Step({ id: 'step2', execute: step2Action });
      const step3 = new Step({ id: 'step3', execute: step3Action });
      const step4 = new Step({ id: 'step4', execute: step4Action });
      const step5 = new Step({ id: 'step5', execute: step5Action });
      const workflow = new Workflow({ name: 'test-workflow', logger: createLogger({ type: 'CONSOLE' }) });
      workflow
        .step(step1)
        .then(step2)
        .then(step5)
        .after(step1)
        .step(step3, {
          when: {
            ref: { step: step1, path: 'status' },
            query: { $eq: 'success' },
          },
        })
        .then(step4)
        .then(step5)
        .commit();

      const result = await workflow.execute();

      expect(step1Action).toHaveBeenCalled();
      expect(step2Action).toHaveBeenCalled();
      expect(step3Action).not.toHaveBeenCalled();
      expect(step4Action).not.toHaveBeenCalled();
      expect(step5Action).toHaveBeenCalledTimes(1);
      expect(result.results.step1).toEqual({ status: 'success', payload: { result: 'success1' } });
      expect(result.results.step2).toEqual({ status: 'success', payload: { result: 'success2' } });
      expect(result.results.step5).toEqual({ status: 'success', payload: { result: 'success5' } });
    });

    // don't unskip this please.. actually unskip it 😈
    it.skip('should spawn cyclic subscribers for each step', async () => {
      const step1Action = jest.fn<any>().mockResolvedValue({ result: 'success1' });
      const step3Action = jest.fn<any>().mockResolvedValue({ result: 'success3' });

      const step1 = new Step({ id: 'step1', execute: step1Action });
      const step3 = new Step({ id: 'step3', execute: step3Action });

      const workflow = new Workflow({ name: 'test-workflow', logger: createLogger({ type: 'CONSOLE' }) });
      workflow.step(step1).step(step3).after(step1).step(step3).after(step3).step(step1).commit();

      const result = await workflow.execute();

      expect(step1Action).toHaveBeenCalled();

      expect(step3Action).toHaveBeenCalled();
      expect(result.results.step1).toEqual({ status: 'success', payload: { result: 'success1' } });
      expect(result.results.step3).toEqual({ status: 'success', payload: { result: 'success3' } });
    });
  });

<<<<<<< HEAD
  // describe.skip('Complex Workflow Scenarios', () => {
  //   it('should handle a multi-step workflow with data transformations', async () => {
  //     const triggerSchema = z.object({
  //       items: z.array(
  //         z.object({
  //           id: z.number(),
  //           value: z.number(),
  //         }),
  //       ),
  //     });

  //     const filter = new Step({
  //       id: 'filter',
  //       execute: async ({ data }: { data: any; runId: string }) => {
  //         return {
  //           filtered: data.items.filter((item: any) => item.value > 50),
  //         };
  //       },
  //       outputSchema: z.object({
  //         filtered: z.array(
  //           z.object({
  //             id: z.number(),
  //             value: z.number(),
  //           }),
  //         ),
  //       }),
  //     });
  //     const process = new Step({
  //       id: 'process',
  //       execute: async ({ data }: { data: any; runId: string }) => {
  //         return {
  //           processed: data.items.map((item: any) => ({
  //             id: item.id,
  //             doubled: item.value * 2,
  //           })),
  //         };
  //       },
  //       outputSchema: z.object({
  //         processed: z.array(
  //           z.object({
  //             id: z.number(),
  //             doubled: z.number(),
  //           }),
  //         ),
  //       }),
  //     });
  //     const noResults = new Step({
  //       id: 'noResults',
  //       execute: async () => ({ status: 'no-items-to-process' }),
  //       outputSchema: z.object({ status: z.string() }),
  //     });

  //     const workflow = new Workflow({
  //       name: 'test-workflow',
  //       triggerSchema,
  //       steps: [filter, process, noResults],
  //     });

  //     workflow
  //       .config('filter', {
  //         variables: {
  //           items: { stepId: 'trigger', path: '.' },
  //         },
  //         dependsOn: [],
  //       })
  //       .config('process', {
  //         dependsOn: ['filter'],
  //         condition: {
  //           ref: { stepId: 'filter', path: 'filtered' },
  //           query: { $where: (value: any) => value.length > 0 },
  //         },
  //         variables: {
  //           items: { stepId: 'filter', path: 'filtered' },
  //         },
  //       })
  //       .config('noResults', {
  //         dependsOn: ['filter'],
  //         condition: {
  //           ref: { stepId: 'filter', path: 'filtered' },
  //           query: { $where: (value: any) => value.length === 0 },
  //         },
  //       })
  //       .commit();

  //     const result = await workflow.execute({
  //       triggerData: {
  //         items: [
  //           { id: 1, value: 25 },
  //           { id: 2, value: 75 },
  //           { id: 3, value: 100 },
  //         ],
  //       },
  //     });

  //     expect((result.results.filter as any).payload.filtered).toHaveLength(2);
  //     expect((result.results.process as any).payload.processed).toEqual([
  //       { id: 2, doubled: 150 },
  //       { id: 3, doubled: 200 },
  //     ]);
  //   });
  // });
=======
  describe('Interoperability (Actions)', () => {
    it('should be able to use all action types in a workflow', async () => {
      const step1Action = jest.fn<any>().mockResolvedValue({ name: 'step1' });
      const step1 = new Step({ id: 'step1', execute: step1Action, outputSchema: z.object({ name: z.string() }) });

      const syncAction = jest.fn<any>().mockResolvedValue({ brightness: 'sync-action' });
      const randomSync = createSync({
        id: 'sync-action',
        execute: syncAction,
        description: 'sync-action',
        inputSchema: z.object({ color: z.string() }),
        outputSchema: z.object({ brightness: z.string() }),
      });

      const toolAction = jest.fn<any>().mockResolvedValue({ age: 100 });
      const randomTool = createTool({
        id: 'random-tool',
        execute: toolAction,
        description: 'random-tool',
        inputSchema: z.object({ name: z.string() }),
        outputSchema: z.object({ age: z.number() }),
      });

      const workflow = new Workflow({ name: 'test-workflow', logger: createLogger({ type: 'CONSOLE' }) });
      workflow
        .step(randomSync)
        .then(step1, {
          variables: {
            name: { step: randomSync, path: 'brightness' },
          },
        })
        .after(step1)
        .step(randomTool)
        .commit();

      await workflow.execute();

      expect(syncAction).toHaveBeenCalled();
      expect(step1Action).toHaveBeenCalled();
      expect(toolAction).toHaveBeenCalled();
    });
  });
>>>>>>> 3a90864a
});<|MERGE_RESOLUTION|>--- conflicted
+++ resolved
@@ -207,11 +207,7 @@
   });
 
   describe('Variable Resolution', () => {
-<<<<<<< HEAD
-    it('should resolve  trigger data', async () => {
-=======
     it('should resolve trigger data', async () => {
->>>>>>> 3a90864a
       const execute = jest.fn<any>().mockResolvedValue({ result: 'success' });
       const triggerSchema = z.object({
         inputData: z.string(),
@@ -230,10 +226,6 @@
         triggerData: { inputData: 'test-input' },
       });
 
-<<<<<<< HEAD
-      expect(execute).toHaveBeenCalledWith({
-        context: { inputData: 'test-input', stepResults: {} },
-=======
       const baseContext = {
         attempts: { step1: 3 },
         payload: {},
@@ -246,7 +238,6 @@
           ...baseContext,
           payload: {},
         },
->>>>>>> 3a90864a
         runId: results.runId,
       });
     });
@@ -514,12 +505,6 @@
       const action5 = jest.fn<any>().mockResolvedValue({ result: 'success5' });
 
       const step1 = new Step({ id: 'step1', execute: action1 });
-<<<<<<< HEAD
-      const step2 = new Step({ id: 'step2', execute: action2 });
-      const step3 = new Step({ id: 'step3', execute: action3 });
-      const step4 = new Step({ id: 'step4', execute: action4 });
-      const step5 = new Step({ id: 'step5', execute: action5 });
-=======
       const step2 = new Step({ id: 'step2', execute: action2, payload: { name: 'Dero Israel' } });
       const step3 = new Step({ id: 'step3', execute: action3 });
       const step4 = new Step({ id: 'step4', execute: action4 });
@@ -531,7 +516,6 @@
         stepResults: {},
         triggerData: {},
       };
->>>>>>> 3a90864a
 
       const workflow = new Workflow({
         name: 'test-workflow',
@@ -674,109 +658,6 @@
     });
   });
 
-<<<<<<< HEAD
-  // describe.skip('Complex Workflow Scenarios', () => {
-  //   it('should handle a multi-step workflow with data transformations', async () => {
-  //     const triggerSchema = z.object({
-  //       items: z.array(
-  //         z.object({
-  //           id: z.number(),
-  //           value: z.number(),
-  //         }),
-  //       ),
-  //     });
-
-  //     const filter = new Step({
-  //       id: 'filter',
-  //       execute: async ({ data }: { data: any; runId: string }) => {
-  //         return {
-  //           filtered: data.items.filter((item: any) => item.value > 50),
-  //         };
-  //       },
-  //       outputSchema: z.object({
-  //         filtered: z.array(
-  //           z.object({
-  //             id: z.number(),
-  //             value: z.number(),
-  //           }),
-  //         ),
-  //       }),
-  //     });
-  //     const process = new Step({
-  //       id: 'process',
-  //       execute: async ({ data }: { data: any; runId: string }) => {
-  //         return {
-  //           processed: data.items.map((item: any) => ({
-  //             id: item.id,
-  //             doubled: item.value * 2,
-  //           })),
-  //         };
-  //       },
-  //       outputSchema: z.object({
-  //         processed: z.array(
-  //           z.object({
-  //             id: z.number(),
-  //             doubled: z.number(),
-  //           }),
-  //         ),
-  //       }),
-  //     });
-  //     const noResults = new Step({
-  //       id: 'noResults',
-  //       execute: async () => ({ status: 'no-items-to-process' }),
-  //       outputSchema: z.object({ status: z.string() }),
-  //     });
-
-  //     const workflow = new Workflow({
-  //       name: 'test-workflow',
-  //       triggerSchema,
-  //       steps: [filter, process, noResults],
-  //     });
-
-  //     workflow
-  //       .config('filter', {
-  //         variables: {
-  //           items: { stepId: 'trigger', path: '.' },
-  //         },
-  //         dependsOn: [],
-  //       })
-  //       .config('process', {
-  //         dependsOn: ['filter'],
-  //         condition: {
-  //           ref: { stepId: 'filter', path: 'filtered' },
-  //           query: { $where: (value: any) => value.length > 0 },
-  //         },
-  //         variables: {
-  //           items: { stepId: 'filter', path: 'filtered' },
-  //         },
-  //       })
-  //       .config('noResults', {
-  //         dependsOn: ['filter'],
-  //         condition: {
-  //           ref: { stepId: 'filter', path: 'filtered' },
-  //           query: { $where: (value: any) => value.length === 0 },
-  //         },
-  //       })
-  //       .commit();
-
-  //     const result = await workflow.execute({
-  //       triggerData: {
-  //         items: [
-  //           { id: 1, value: 25 },
-  //           { id: 2, value: 75 },
-  //           { id: 3, value: 100 },
-  //         ],
-  //       },
-  //     });
-
-  //     expect((result.results.filter as any).payload.filtered).toHaveLength(2);
-  //     expect((result.results.process as any).payload.processed).toEqual([
-  //       { id: 2, doubled: 150 },
-  //       { id: 3, doubled: 200 },
-  //     ]);
-  //   });
-  // });
-=======
   describe('Interoperability (Actions)', () => {
     it('should be able to use all action types in a workflow', async () => {
       const step1Action = jest.fn<any>().mockResolvedValue({ name: 'step1' });
@@ -819,5 +700,4 @@
       expect(toolAction).toHaveBeenCalled();
     });
   });
->>>>>>> 3a90864a
 });