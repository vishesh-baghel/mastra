<<<<<<< HEAD
import { PrismaClient } from '@prisma/client';
=======
import {
  Prisma,
  PrismaClient,
  DataIntegration,
  DataIntegrationCredential,
  Record as PrismaRecord,
  Field,
} from '@prisma/client';
import { CredentialValue } from '../types';
>>>>>>> ce0efb0b

export class DataLayer {
  db: PrismaClient;

  constructor({ db }: { db: PrismaClient }) {
    this.db = db;
  }

<<<<<<< HEAD
  async getConnectionById({
=======
  async createDataIntegration({
    dataIntegration,
    credential,
  }: {
    dataIntegration: Prisma.DataIntegrationUncheckedCreateInput;
    credential: Omit<
      Prisma.DataIntegrationCredentialUncheckedCreateInput,
      'dataIntegrationId'
    >;
  }) {
    return this.db.dataIntegration.upsert({
      where: {
        connectionId_name: {
          connectionId: dataIntegration.connectionId,
          name: dataIntegration.name,
        },
      },
      create: {
        ...dataIntegration,
        credential: {
          create: credential,
        },
      },
      update: {
        ...dataIntegration,
        credential: {
          update: credential,
        },
      },
      include: {
        credential: true,
      },
    }) as unknown as DataIntegration & {
      credential: DataIntegrationCredential;
    };
  }

  async getDataIntegrationByConnectionId({
>>>>>>> ce0efb0b
    connectionId,
    name,
  }: {
    name: string;
    connectionId: string;
  }) {
    return this.db.dataIntegration.findUnique({
      where: {
        connectionId_name: {
          connectionId,
          name,
        },
      },
    });
  }
<<<<<<< HEAD
=======

  async getDataIntegrationById({ integrationId }: { integrationId: string }) {
    return this.db.dataIntegration.findUnique({
      where: {
        id: integrationId,
      },
    });
  }

  async getDataIntegrationCredentialsById(integrationId: string) {
    return await this.db.dataIntegrationCredential.findUniqueOrThrow({
      where: {
        dataIntegrationId: integrationId,
      },
      include: {
        dataIntegration: true,
      },
    });
  }

  async updateDataIntegrationCredential({
    integrationId,
    token,
  }: {
    integrationId: string;
    token: CredentialValue;
  }) {
    return this.db.dataIntegrationCredential.update({
      where: {
        dataIntegrationId: integrationId,
      },
      data: {
        value: token,
      },
    });
  }

  async createSyncTable({
    dataIntegrationId,
    type,
    connectionId,
  }: {
    dataIntegrationId: string;
    type: string;
    connectionId: string;
  }) {
    return this.db.syncTable.create({
      data: {
        dataIntegrationId,
        type,
        createdBy: connectionId,
        lastSyncId: undefined,
      },
    });
  }

  async getSyncTableById(syncTableId: string) {
    return await this.db.syncTable.findUniqueOrThrow({
      where: {
        id: syncTableId,
      },
    });
  }

  async addFieldsToSyncTable({
    syncTableId,
    fields,
  }: {
    syncTableId: string;
    fields: Prisma.FieldCreateInput[];
  }) {
    return this.db.syncTable.update({
      where: {
        id: syncTableId,
      },
      data: {
        fields: {
          create: fields,
        },
      },
    });
  }

  async getSyncTableByDataIdAndType({
    dataIntegrationId,
    type,
  }: {
    dataIntegrationId: string;
    type: string;
  }) {
    return await this.db.syncTable.findUnique({
      where: {
        dataIntegrationId_type: {
          dataIntegrationId,
          type,
        },
      },
    });
  }

  async updateSyncTableLastSyncId({
    syncTableId,
    syncId,
  }: {
    syncTableId: string;
    syncId: string;
  }) {
    return this.db.syncTable.update({
      where: {
        id: syncTableId,
      },
      data: {
        lastSyncId: syncId,
      },
    });
  }

  /**
   * Creates new records for a syncTable, or updates existing record 'data' if it already exists
   * @param syncTableIdß
   * @param records
   */
  async mergeExternalRecordsForSyncTable({
    syncTableId,
    records,
  }: {
    syncTableId: string;
    records: {
      externalId: string;
      data: Record<string, any>;
      ownerId: string;
      workspaceId: string;
      createdBy: string;
    }[];
  }) {
    const externalIds = records
      .filter((record) => record.externalId)
      .map((record) => record.externalId);
    const existingRecords = await this.db.record.findMany({
      select: {
        id: true,
        externalId: true,
        data: true,
      },
      where: {
        syncTableId,
        externalId: { in: externalIds },
      },
    });

    const toCreate: PrismaRecord[] = [];
    const toUpdate: PrismaRecord[] = [];
    records.forEach((record) => {
      const existing = existingRecords.find(
        (existingRecord) => existingRecord.externalId === record.externalId
      );
      if (existing) {
        toUpdate.push({
          ...record,
          // Merge-overwrite existing worksheetData
          data: {
            ...(existing.data as object),
            ...record.data,
          },
        } as unknown as PrismaRecord);
      } else {
        toCreate.push(record as unknown as PrismaRecord);
      }
    });

    return Promise.all([
      this.db.record.createMany({
        data: toCreate.map((record) => ({
          ...record,
          syncTableId,
          data: record.data as Prisma.JsonObject,
        })),
      }),
      toUpdate.length
        ? this.db.$executeRaw(
            Prisma.raw(`
          WITH values ("externalId", "data") as (
            VALUES
            ${toUpdate
              .map(
                ({ externalId, data }) =>
                  `('${externalId}', '${JSON.stringify(data).replace(
                    /'/g,
                    "''"
                  )}'::jsonb)`
              )
              .join(',')}
          )
          UPDATE records
          SET "data" = values."data"
          FROM values
          WHERE records."externalId" = values."externalId";
        `)
          )
        : undefined,
    ]);
  }

  async updateConnectionCredentials({
    connectionId,
    ...update
  }: Prisma.DataIntegrationCredentialUpdateInput & { connectionId: string }) {
    return this.db.dataIntegrationCredential.update({
      where: {
        dataIntegrationId: connectionId,
      },
      data: update,
    });
  }
>>>>>>> ce0efb0b
}<|MERGE_RESOLUTION|>--- conflicted
+++ resolved
@@ -1,6 +1,3 @@
-<<<<<<< HEAD
-import { PrismaClient } from '@prisma/client';
-=======
 import {
   Prisma,
   PrismaClient,
@@ -10,7 +7,6 @@
   Field,
 } from '@prisma/client';
 import { CredentialValue } from '../types';
->>>>>>> ce0efb0b
 
 export class DataLayer {
   db: PrismaClient;
@@ -19,9 +15,6 @@
     this.db = db;
   }
 
-<<<<<<< HEAD
-  async getConnectionById({
-=======
   async createDataIntegration({
     dataIntegration,
     credential,
@@ -60,7 +53,6 @@
   }
 
   async getDataIntegrationByConnectionId({
->>>>>>> ce0efb0b
     connectionId,
     name,
   }: {
@@ -76,8 +68,6 @@
       },
     });
   }
-<<<<<<< HEAD
-=======
 
   async getDataIntegrationById({ integrationId }: { integrationId: string }) {
     return this.db.dataIntegration.findUnique({
@@ -292,5 +282,4 @@
       data: update,
     });
   }
->>>>>>> ce0efb0b
 }