--- conflicted
+++ resolved
@@ -224,11 +224,6 @@
     uri: dbUrl,
   },
   systemHostURL: process.env.APP_URL!,
-<<<<<<< HEAD
-  routeRegistrationPath: '/api/integrations',
-=======
-  // systemHostURL: `https://lt7b5k13-3000.uks1.devtunnels.ms`,
   routeRegistrationPath: '/api/arkw',
->>>>>>> 3556da1b
   blueprintDirPath: '/mock-data/blueprints',
 };